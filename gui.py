--- conflicted
+++ resolved
@@ -37,9 +37,9 @@
         print("No LSL streams found!")
         return None
 
-    for stream_name in available_streams:         # Try to connect to each available stream until successful
+    for stream_name in available_streams:
         print(f"Trying to connect to {stream_name}...")
-        resolved_streams = resolve_byprop('name', stream_name, timeout=2)   # Attempt to resolve the stream by its name
+        resolved_streams = resolve_byprop('name', stream_name, timeout=2)
 
         if resolved_streams:
             print(f"Successfully connected to {stream_name}!")
@@ -52,11 +52,7 @@
         print("Could not connect to any stream.")
         return None
 
-<<<<<<< HEAD
-    info = inlet.info()                # Get stream info.
-=======
-    info = inlet.info()                # Get stream info. and initialize data structures
->>>>>>> 226c232e
+    info = inlet.info()
     num_channels = info.channel_count()
     print(f"Detected {num_channels} channels.")
     
